﻿/*
Copyright 2017 Coin Foundry (coinfoundry.org)
Authors: Oliver Weichhold (oliver@weichhold.com)

Permission is hereby granted, free of charge, to any person obtaining a copy of this software and
associated documentation files (the "Software"), to deal in the Software without restriction,
including without limitation the rights to use, copy, modify, merge, publish, distribute, sublicense,
and/or sell copies of the Software, and to permit persons to whom the Software is furnished to do so,
subject to the following conditions:

The above copyright notice and this permission notice shall be included in all copies or substantial
portions of the Software.

THE SOFTWARE IS PROVIDED "AS IS", WITHOUT WARRANTY OF ANY KIND, EXPRESS OR IMPLIED, INCLUDING BUT NOT
LIMITED TO THE WARRANTIES OF MERCHANTABILITY, FITNESS FOR A PARTICULAR PURPOSE AND NONINFRINGEMENT.
IN NO EVENT SHALL THE AUTHORS OR COPYRIGHT HOLDERS BE LIABLE FOR ANY CLAIM, DAMAGES OR OTHER LIABILITY,
WHETHER IN AN ACTION OF CONTRACT, TORT OR OTHERWISE, ARISING FROM, OUT OF OR IN CONNECTION WITH THE
SOFTWARE OR THE USE OR OTHER DEALINGS IN THE SOFTWARE.
*/

using System;
using System.Globalization;
using System.Linq;
using System.Reactive;
using System.Reactive.Linq;
using System.Reactive.Threading.Tasks;
using System.Threading;
using System.Threading.Tasks;
using Autofac;
using AutoMapper;
using MiningCore.Blockchain.Monero.StratumRequests;
using MiningCore.Blockchain.Monero.StratumResponses;
using MiningCore.Configuration;
using MiningCore.JsonRpc;
using MiningCore.Messaging;
using MiningCore.Mining;
using MiningCore.Notifications;
using MiningCore.Notifications.Messages;
using MiningCore.Persistence;
using MiningCore.Persistence.Repositories;
using MiningCore.Stratum;
using MiningCore.Time;
using Newtonsoft.Json;

namespace MiningCore.Blockchain.Monero
{
    [CoinMetadata(CoinType.XMR, CoinType.AEON, CoinType.ETN)]
    public class MoneroPool : PoolBase
    {
        public MoneroPool(IComponentContext ctx,
            JsonSerializerSettings serializerSettings,
            IConnectionFactory cf,
            IStatsRepository statsRepo,
            IMapper mapper,
            IMasterClock clock,
<<<<<<< HEAD
            IMessageBus messageBus,
            NotificationService notificationService) :
            base(ctx, serializerSettings, cf, statsRepo, mapper, clock, messageBus, notificationService)
=======
            IMessageBus messageBus) :
            base(ctx, serializerSettings, cf, statsRepo, mapper, clock, messageBus)
>>>>>>> 1801e342
        {
        }

        private long currentJobId;

        private MoneroJobManager manager;

        private void OnLogin(StratumClient client, Timestamped<JsonRpcRequest> tsRequest)
        {
            var request = tsRequest.Value;
            var context = client.ContextAs<MoneroWorkerContext>();

            if (request.Id == null)
            {
                client.RespondError(StratumError.MinusOne, "missing request id", request.Id);
                return;
            }

            var loginRequest = request.ParamsAs<MoneroLoginRequest>();

            if (string.IsNullOrEmpty(loginRequest?.Login))
            {
                client.RespondError(StratumError.MinusOne, "missing login", request.Id);
                return;
            }

            // extract worker/miner/paymentid
            var split = loginRequest.Login.Split('.');
            context.MinerName = split[0].Trim();
            context.WorkerName = split.Length > 1 ? split[1].Trim() : null;
            context.UserAgent = loginRequest.UserAgent?.Trim();
            var passParts = loginRequest.Password?.Split(PasswordControlVarsSeparator);

            // extract paymentid
            var index = context.MinerName.IndexOf('#');
            if (index != -1)
            {
                context.PaymentId = context.MinerName.Substring(index + 1).Trim();
                context.MinerName = context.MinerName.Substring(0, index).Trim();
            }

            // validate login
            var result = manager.ValidateAddress(context.MinerName);

            context.IsSubscribed = result;
            context.IsAuthorized = result;

            if (!context.IsAuthorized)
            {
                client.RespondError(StratumError.MinusOne, "invalid login", request.Id);
                return;
            }

            // validate payment Id
            if (!string.IsNullOrEmpty(context.PaymentId) && context.PaymentId.Length != MoneroConstants.PaymentIdHexLength)
            {
                client.RespondError(StratumError.MinusOne, "invalid payment id", request.Id);
                return;
            }

            // extract control vars from password
            var staticDiff = GetStaticDiffFromPassparts(passParts);
            if (staticDiff.HasValue &&
                (context.VarDiff != null && staticDiff.Value >= context.VarDiff.Config.MinDiff ||
                    context.VarDiff == null && staticDiff.Value > context.Difficulty))
            {
                context.VarDiff = null; // disable vardiff
                context.SetDifficulty(staticDiff.Value);
            }

            // respond
            var loginResponse = new MoneroLoginResponse
            {
                Id = client.ConnectionId,
                Job = CreateWorkerJob(client)
            };

            client.Respond(loginResponse, request.Id);

            // log association
            logger.Info(() => $"[{LogCat}] [{client.ConnectionId}] = {loginRequest.Login} = {client.RemoteEndpoint.Address}");
        }

        private void OnGetJob(StratumClient client, Timestamped<JsonRpcRequest> tsRequest)
        {
            var request = tsRequest.Value;
            var context = client.ContextAs<MoneroWorkerContext>();

            if (request.Id == null)
            {
                client.RespondError(StratumError.MinusOne, "missing request id", request.Id);
                return;
            }

            var getJobRequest = request.ParamsAs<MoneroGetJobRequest>();

            // validate worker
            if (client.ConnectionId != getJobRequest?.WorkerId || !context.IsAuthorized)
            {
                client.RespondError(StratumError.MinusOne, "unauthorized", request.Id);
                return;
            }

            // respond
            var job = CreateWorkerJob(client);
            client.Respond(job, request.Id);
        }

        private MoneroJobParams CreateWorkerJob(StratumClient client)
        {
            var context = client.ContextAs<MoneroWorkerContext>();
            var job = new MoneroWorkerJob(NextJobId(), context.Difficulty);

            manager.PrepareWorkerJob(job, out var blob, out var target);

            // should never happen
            if (string.IsNullOrEmpty(blob) || string.IsNullOrEmpty(blob))
                return null;

            var result = new MoneroJobParams
            {
                JobId = job.Id,
                Blob = blob,
                Target = target
            };

            // update context
            lock(context)
            {
                context.AddJob(job);
            }

            return result;
        }

        private async Task OnSubmitAsync(StratumClient client, Timestamped<JsonRpcRequest> tsRequest)
        {
            var request = tsRequest.Value;
            var context = client.ContextAs<MoneroWorkerContext>();

            try
            {
                if (request.Id == null)
                    throw new StratumException(StratumError.MinusOne, "missing request id");

                // check age of submission (aged submissions are usually caused by high server load)
                var requestAge = clock.Now - tsRequest.Timestamp.UtcDateTime;

                if (requestAge > maxShareAge)
                {
                    logger.Debug(() => $"[{LogCat}] [{client.ConnectionId}] Dropping stale share submission request (not client's fault)");
                    return;
                }

                // check request
                var submitRequest = request.ParamsAs<MoneroSubmitShareRequest>();

                // validate worker
                if (client.ConnectionId != submitRequest?.WorkerId || !context.IsAuthorized)
                    throw new StratumException(StratumError.MinusOne, "unauthorized");

                // recognize activity
                context.LastActivity = clock.Now;

                MoneroWorkerJob job;

                lock(context)
                {
                    var jobId = submitRequest?.JobId;

                    if (string.IsNullOrEmpty(jobId) ||
                        (job = context.ValidJobs.FirstOrDefault(x => x.Id == jobId)) == null)
                        throw new StratumException(StratumError.MinusOne, "invalid jobid");
                }

                // dupe check
                var nonceLower = submitRequest.Nonce.ToLower();

                lock(job)
                {
                    if (job.Submissions.Contains(nonceLower))
                        throw new StratumException(StratumError.MinusOne, "duplicate share");

                    job.Submissions.Add(nonceLower);
                }

                var poolEndpoint = poolConfig.Ports[client.PoolEndpoint.Port];

                var share = await manager.SubmitShareAsync(client, submitRequest, job, poolEndpoint.Difficulty);

                client.Respond(new MoneroResponseBase(), request.Id);
<<<<<<< HEAD
                messageBus.SendMessage(new ClientShare(client, share));
=======
>>>>>>> 1801e342

                // publish
                messageBus.SendMessage(new ClientShare(client, share));

                // telemetry
                PublishTelemetry(TelemetryCategory.Share, clock.Now - tsRequest.Timestamp.UtcDateTime, true);

                logger.Info(() => $"[{LogCat}] [{client.ConnectionId}] Share accepted: D={Math.Round(share.Difficulty, 3)}");

                // update pool stats
                if (share.IsBlockCandidate)
                    poolStats.LastPoolBlockTime = clock.Now;

                // update client stats
                context.Stats.ValidShares++;
                UpdateVarDiff(client);
            }

            catch (StratumException ex)
            {
                client.RespondError(ex.Code, ex.Message, request.Id, false);

                // telemetry
                PublishTelemetry(TelemetryCategory.Share, clock.Now - tsRequest.Timestamp.UtcDateTime, false);

                // update client stats
                context.Stats.InvalidShares++;
                logger.Info(() => $"[{LogCat}] [{client.ConnectionId}] Share rejected: {ex.Message}");

                // banning
                ConsiderBan(client, context, poolConfig.Banning);
            }
        }

        private string NextJobId()
        {
            return Interlocked.Increment(ref currentJobId).ToString(CultureInfo.InvariantCulture);
        }

        private void OnNewJob()
        {
            logger.Info(() => $"[{LogCat}] Broadcasting job");

            ForEachClient(client =>
            {
                var context = client.ContextAs<MoneroWorkerContext>();

                if (context.IsSubscribed && context.IsAuthorized)
                {
                    // check alive
                    var lastActivityAgo = clock.Now - context.LastActivity;

                    if (poolConfig.ClientConnectionTimeout > 0 &&
                        lastActivityAgo.TotalSeconds > poolConfig.ClientConnectionTimeout)
                    {
                        logger.Info(() => $"[{LogCat}] [{client.ConnectionId}] Booting zombie-worker (idle-timeout exceeded)");
                        DisconnectClient(client);
                        return;
                    }

                    // send job
                    var job = CreateWorkerJob(client);
                    client.Notify(MoneroStratumMethods.JobNotify, job);
                }
            });
        }

        #region Overrides

        protected override async Task SetupJobManager(CancellationToken ct)
        {
            manager = ctx.Resolve<MoneroJobManager>();
            manager.Configure(poolConfig, clusterConfig);

            await manager.StartAsync(ct);

            if (poolConfig.EnableInternalStratum == true)
	        {
		        disposables.Add(manager.Blocks.Subscribe(_ => OnNewJob()));

		        // we need work before opening the gates
		        await manager.Blocks.Take(1).ToTask(ct);
	        }
        }

        protected override void InitStats()
        {
            base.InitStats();

            blockchainStats = manager.BlockchainStats;
        }

        protected override WorkerContextBase CreateClientContext()
        {
            return new MoneroWorkerContext();
        }

        protected override async Task OnRequestAsync(StratumClient client,
            Timestamped<JsonRpcRequest> tsRequest)
        {
            var request = tsRequest.Value;
            var context = client.ContextAs<MoneroWorkerContext>();

            switch (request.Method)
            {
                case MoneroStratumMethods.Login:
                    OnLogin(client, tsRequest);
                    break;

                case MoneroStratumMethods.GetJob:
                    OnGetJob(client, tsRequest);
                    break;

                case MoneroStratumMethods.Submit:
                    await OnSubmitAsync(client, tsRequest);
                    break;

                case MoneroStratumMethods.KeepAlive:
                    // recognize activity
                    context.LastActivity = clock.Now;
                    break;

                default:
                    logger.Debug(() => $"[{LogCat}] [{client.ConnectionId}] Unsupported RPC request: {JsonConvert.SerializeObject(request, serializerSettings)}");

                    client.RespondError(StratumError.Other, $"Unsupported request {request.Method}", request.Id);
                    break;
            }
        }

        public override double HashrateFromShares(double shares, double interval)
        {
            var result = shares / interval;
            return result;
        }

        protected override void OnVarDiffUpdate(StratumClient client, double newDiff)
        {
            base.OnVarDiffUpdate(client, newDiff);

            // apply immediately and notify client
            var context = client.ContextAs<MoneroWorkerContext>();

            if (context.HasPendingDifficulty)
            {
                context.ApplyPendingDifficulty();

                // re-send job
                var job = CreateWorkerJob(client);
                client.Notify(MoneroStratumMethods.JobNotify, job);
            }
        }

        #endregion // Overrides
    }
}
<|MERGE_RESOLUTION|>--- conflicted
+++ resolved
@@ -1,414 +1,404 @@
-﻿/*
-Copyright 2017 Coin Foundry (coinfoundry.org)
-Authors: Oliver Weichhold (oliver@weichhold.com)
-
-Permission is hereby granted, free of charge, to any person obtaining a copy of this software and
-associated documentation files (the "Software"), to deal in the Software without restriction,
-including without limitation the rights to use, copy, modify, merge, publish, distribute, sublicense,
-and/or sell copies of the Software, and to permit persons to whom the Software is furnished to do so,
-subject to the following conditions:
-
-The above copyright notice and this permission notice shall be included in all copies or substantial
-portions of the Software.
-
-THE SOFTWARE IS PROVIDED "AS IS", WITHOUT WARRANTY OF ANY KIND, EXPRESS OR IMPLIED, INCLUDING BUT NOT
-LIMITED TO THE WARRANTIES OF MERCHANTABILITY, FITNESS FOR A PARTICULAR PURPOSE AND NONINFRINGEMENT.
-IN NO EVENT SHALL THE AUTHORS OR COPYRIGHT HOLDERS BE LIABLE FOR ANY CLAIM, DAMAGES OR OTHER LIABILITY,
-WHETHER IN AN ACTION OF CONTRACT, TORT OR OTHERWISE, ARISING FROM, OUT OF OR IN CONNECTION WITH THE
-SOFTWARE OR THE USE OR OTHER DEALINGS IN THE SOFTWARE.
-*/
-
-using System;
-using System.Globalization;
-using System.Linq;
-using System.Reactive;
-using System.Reactive.Linq;
-using System.Reactive.Threading.Tasks;
-using System.Threading;
-using System.Threading.Tasks;
-using Autofac;
-using AutoMapper;
-using MiningCore.Blockchain.Monero.StratumRequests;
-using MiningCore.Blockchain.Monero.StratumResponses;
-using MiningCore.Configuration;
-using MiningCore.JsonRpc;
-using MiningCore.Messaging;
-using MiningCore.Mining;
-using MiningCore.Notifications;
-using MiningCore.Notifications.Messages;
-using MiningCore.Persistence;
-using MiningCore.Persistence.Repositories;
-using MiningCore.Stratum;
-using MiningCore.Time;
-using Newtonsoft.Json;
-
-namespace MiningCore.Blockchain.Monero
-{
-    [CoinMetadata(CoinType.XMR, CoinType.AEON, CoinType.ETN)]
-    public class MoneroPool : PoolBase
-    {
-        public MoneroPool(IComponentContext ctx,
-            JsonSerializerSettings serializerSettings,
-            IConnectionFactory cf,
-            IStatsRepository statsRepo,
-            IMapper mapper,
-            IMasterClock clock,
-<<<<<<< HEAD
-            IMessageBus messageBus,
-            NotificationService notificationService) :
-            base(ctx, serializerSettings, cf, statsRepo, mapper, clock, messageBus, notificationService)
-=======
-            IMessageBus messageBus) :
-            base(ctx, serializerSettings, cf, statsRepo, mapper, clock, messageBus)
->>>>>>> 1801e342
-        {
+﻿/*
+Copyright 2017 Coin Foundry (coinfoundry.org)
+Authors: Oliver Weichhold (oliver@weichhold.com)
+
+Permission is hereby granted, free of charge, to any person obtaining a copy of this software and
+associated documentation files (the "Software"), to deal in the Software without restriction,
+including without limitation the rights to use, copy, modify, merge, publish, distribute, sublicense,
+and/or sell copies of the Software, and to permit persons to whom the Software is furnished to do so,
+subject to the following conditions:
+
+The above copyright notice and this permission notice shall be included in all copies or substantial
+portions of the Software.
+
+THE SOFTWARE IS PROVIDED "AS IS", WITHOUT WARRANTY OF ANY KIND, EXPRESS OR IMPLIED, INCLUDING BUT NOT
+LIMITED TO THE WARRANTIES OF MERCHANTABILITY, FITNESS FOR A PARTICULAR PURPOSE AND NONINFRINGEMENT.
+IN NO EVENT SHALL THE AUTHORS OR COPYRIGHT HOLDERS BE LIABLE FOR ANY CLAIM, DAMAGES OR OTHER LIABILITY,
+WHETHER IN AN ACTION OF CONTRACT, TORT OR OTHERWISE, ARISING FROM, OUT OF OR IN CONNECTION WITH THE
+SOFTWARE OR THE USE OR OTHER DEALINGS IN THE SOFTWARE.
+*/
+
+using System;
+using System.Globalization;
+using System.Linq;
+using System.Reactive;
+using System.Reactive.Linq;
+using System.Reactive.Threading.Tasks;
+using System.Threading;
+using System.Threading.Tasks;
+using Autofac;
+using AutoMapper;
+using MiningCore.Blockchain.Monero.StratumRequests;
+using MiningCore.Blockchain.Monero.StratumResponses;
+using MiningCore.Configuration;
+using MiningCore.JsonRpc;
+using MiningCore.Messaging;
+using MiningCore.Mining;
+using MiningCore.Notifications;
+using MiningCore.Notifications.Messages;
+using MiningCore.Persistence;
+using MiningCore.Persistence.Repositories;
+using MiningCore.Stratum;
+using MiningCore.Time;
+using Newtonsoft.Json;
+
+namespace MiningCore.Blockchain.Monero
+{
+    [CoinMetadata(CoinType.XMR, CoinType.AEON, CoinType.ETN)]
+    public class MoneroPool : PoolBase
+    {
+        public MoneroPool(IComponentContext ctx,
+            JsonSerializerSettings serializerSettings,
+            IConnectionFactory cf,
+            IStatsRepository statsRepo,
+            IMapper mapper,
+            IMasterClock clock,
+            IMessageBus messageBus) :
+            base(ctx, serializerSettings, cf, statsRepo, mapper, clock, messageBus)
+        {
+        }
+
+        private long currentJobId;
+
+        private MoneroJobManager manager;
+
+        private void OnLogin(StratumClient client, Timestamped<JsonRpcRequest> tsRequest)
+        {
+            var request = tsRequest.Value;
+            var context = client.ContextAs<MoneroWorkerContext>();
+
+            if (request.Id == null)
+            {
+                client.RespondError(StratumError.MinusOne, "missing request id", request.Id);
+                return;
+            }
+
+            var loginRequest = request.ParamsAs<MoneroLoginRequest>();
+
+            if (string.IsNullOrEmpty(loginRequest?.Login))
+            {
+                client.RespondError(StratumError.MinusOne, "missing login", request.Id);
+                return;
+            }
+
+            // extract worker/miner/paymentid
+            var split = loginRequest.Login.Split('.');
+            context.MinerName = split[0].Trim();
+            context.WorkerName = split.Length > 1 ? split[1].Trim() : null;
+            context.UserAgent = loginRequest.UserAgent?.Trim();
+            var passParts = loginRequest.Password?.Split(PasswordControlVarsSeparator);
+
+            // extract paymentid
+            var index = context.MinerName.IndexOf('#');
+            if (index != -1)
+            {
+                context.PaymentId = context.MinerName.Substring(index + 1).Trim();
+                context.MinerName = context.MinerName.Substring(0, index).Trim();
+            }
+
+            // validate login
+            var result = manager.ValidateAddress(context.MinerName);
+
+            context.IsSubscribed = result;
+            context.IsAuthorized = result;
+
+            if (!context.IsAuthorized)
+            {
+                client.RespondError(StratumError.MinusOne, "invalid login", request.Id);
+                return;
+            }
+
+            // validate payment Id
+            if (!string.IsNullOrEmpty(context.PaymentId) && context.PaymentId.Length != MoneroConstants.PaymentIdHexLength)
+            {
+                client.RespondError(StratumError.MinusOne, "invalid payment id", request.Id);
+                return;
+            }
+
+            // extract control vars from password
+            var staticDiff = GetStaticDiffFromPassparts(passParts);
+            if (staticDiff.HasValue &&
+                (context.VarDiff != null && staticDiff.Value >= context.VarDiff.Config.MinDiff ||
+                    context.VarDiff == null && staticDiff.Value > context.Difficulty))
+            {
+                context.VarDiff = null; // disable vardiff
+                context.SetDifficulty(staticDiff.Value);
+            }
+
+            // respond
+            var loginResponse = new MoneroLoginResponse
+            {
+                Id = client.ConnectionId,
+                Job = CreateWorkerJob(client)
+            };
+
+            client.Respond(loginResponse, request.Id);
+
+            // log association
+            logger.Info(() => $"[{LogCat}] [{client.ConnectionId}] = {loginRequest.Login} = {client.RemoteEndpoint.Address}");
+        }
+
+        private void OnGetJob(StratumClient client, Timestamped<JsonRpcRequest> tsRequest)
+        {
+            var request = tsRequest.Value;
+            var context = client.ContextAs<MoneroWorkerContext>();
+
+            if (request.Id == null)
+            {
+                client.RespondError(StratumError.MinusOne, "missing request id", request.Id);
+                return;
+            }
+
+            var getJobRequest = request.ParamsAs<MoneroGetJobRequest>();
+
+            // validate worker
+            if (client.ConnectionId != getJobRequest?.WorkerId || !context.IsAuthorized)
+            {
+                client.RespondError(StratumError.MinusOne, "unauthorized", request.Id);
+                return;
+            }
+
+            // respond
+            var job = CreateWorkerJob(client);
+            client.Respond(job, request.Id);
+        }
+
+        private MoneroJobParams CreateWorkerJob(StratumClient client)
+        {
+            var context = client.ContextAs<MoneroWorkerContext>();
+            var job = new MoneroWorkerJob(NextJobId(), context.Difficulty);
+
+            manager.PrepareWorkerJob(job, out var blob, out var target);
+
+            // should never happen
+            if (string.IsNullOrEmpty(blob) || string.IsNullOrEmpty(blob))
+                return null;
+
+            var result = new MoneroJobParams
+            {
+                JobId = job.Id,
+                Blob = blob,
+                Target = target
+            };
+
+            // update context
+            lock(context)
+            {
+                context.AddJob(job);
+            }
+
+            return result;
+        }
+
+        private async Task OnSubmitAsync(StratumClient client, Timestamped<JsonRpcRequest> tsRequest)
+        {
+            var request = tsRequest.Value;
+            var context = client.ContextAs<MoneroWorkerContext>();
+
+            try
+            {
+                if (request.Id == null)
+                    throw new StratumException(StratumError.MinusOne, "missing request id");
+
+                // check age of submission (aged submissions are usually caused by high server load)
+                var requestAge = clock.Now - tsRequest.Timestamp.UtcDateTime;
+
+                if (requestAge > maxShareAge)
+                {
+                    logger.Debug(() => $"[{LogCat}] [{client.ConnectionId}] Dropping stale share submission request (not client's fault)");
+                    return;
+                }
+
+                // check request
+                var submitRequest = request.ParamsAs<MoneroSubmitShareRequest>();
+
+                // validate worker
+                if (client.ConnectionId != submitRequest?.WorkerId || !context.IsAuthorized)
+                    throw new StratumException(StratumError.MinusOne, "unauthorized");
+
+                // recognize activity
+                context.LastActivity = clock.Now;
+
+                MoneroWorkerJob job;
+
+                lock(context)
+                {
+                    var jobId = submitRequest?.JobId;
+
+                    if (string.IsNullOrEmpty(jobId) ||
+                        (job = context.ValidJobs.FirstOrDefault(x => x.Id == jobId)) == null)
+                        throw new StratumException(StratumError.MinusOne, "invalid jobid");
+                }
+
+                // dupe check
+                var nonceLower = submitRequest.Nonce.ToLower();
+
+                lock(job)
+                {
+                    if (job.Submissions.Contains(nonceLower))
+                        throw new StratumException(StratumError.MinusOne, "duplicate share");
+
+                    job.Submissions.Add(nonceLower);
+                }
+
+                var poolEndpoint = poolConfig.Ports[client.PoolEndpoint.Port];
+
+                var share = await manager.SubmitShareAsync(client, submitRequest, job, poolEndpoint.Difficulty);
+
+                client.Respond(new MoneroResponseBase(), request.Id);
+
+                // publish
+                messageBus.SendMessage(new ClientShare(client, share));
+
+                // telemetry
+                PublishTelemetry(TelemetryCategory.Share, clock.Now - tsRequest.Timestamp.UtcDateTime, true);
+
+                logger.Info(() => $"[{LogCat}] [{client.ConnectionId}] Share accepted: D={Math.Round(share.Difficulty, 3)}");
+
+                // update pool stats
+                if (share.IsBlockCandidate)
+                    poolStats.LastPoolBlockTime = clock.Now;
+
+                // update client stats
+                context.Stats.ValidShares++;
+                UpdateVarDiff(client);
+            }
+
+            catch (StratumException ex)
+            {
+                client.RespondError(ex.Code, ex.Message, request.Id, false);
+
+                // telemetry
+                PublishTelemetry(TelemetryCategory.Share, clock.Now - tsRequest.Timestamp.UtcDateTime, false);
+
+                // update client stats
+                context.Stats.InvalidShares++;
+                logger.Info(() => $"[{LogCat}] [{client.ConnectionId}] Share rejected: {ex.Message}");
+
+                // banning
+                ConsiderBan(client, context, poolConfig.Banning);
+            }
+        }
+
+        private string NextJobId()
+        {
+            return Interlocked.Increment(ref currentJobId).ToString(CultureInfo.InvariantCulture);
+        }
+
+        private void OnNewJob()
+        {
+            logger.Info(() => $"[{LogCat}] Broadcasting job");
+
+            ForEachClient(client =>
+            {
+                var context = client.ContextAs<MoneroWorkerContext>();
+
+                if (context.IsSubscribed && context.IsAuthorized)
+                {
+                    // check alive
+                    var lastActivityAgo = clock.Now - context.LastActivity;
+
+                    if (poolConfig.ClientConnectionTimeout > 0 &&
+                        lastActivityAgo.TotalSeconds > poolConfig.ClientConnectionTimeout)
+                    {
+                        logger.Info(() => $"[{LogCat}] [{client.ConnectionId}] Booting zombie-worker (idle-timeout exceeded)");
+                        DisconnectClient(client);
+                        return;
+                    }
+
+                    // send job
+                    var job = CreateWorkerJob(client);
+                    client.Notify(MoneroStratumMethods.JobNotify, job);
+                }
+            });
+        }
+
+        #region Overrides
+
+        protected override async Task SetupJobManager(CancellationToken ct)
+        {
+            manager = ctx.Resolve<MoneroJobManager>();
+            manager.Configure(poolConfig, clusterConfig);
+
+            await manager.StartAsync(ct);
+
+            if (poolConfig.EnableInternalStratum == true)
+	        {
+		        disposables.Add(manager.Blocks.Subscribe(_ => OnNewJob()));
+
+		        // we need work before opening the gates
+		        await manager.Blocks.Take(1).ToTask(ct);
+	        }
+        }
+
+        protected override void InitStats()
+        {
+            base.InitStats();
+
+            blockchainStats = manager.BlockchainStats;
+        }
+
+        protected override WorkerContextBase CreateClientContext()
+        {
+            return new MoneroWorkerContext();
+        }
+
+        protected override async Task OnRequestAsync(StratumClient client,
+            Timestamped<JsonRpcRequest> tsRequest)
+        {
+            var request = tsRequest.Value;
+            var context = client.ContextAs<MoneroWorkerContext>();
+
+            switch (request.Method)
+            {
+                case MoneroStratumMethods.Login:
+                    OnLogin(client, tsRequest);
+                    break;
+
+                case MoneroStratumMethods.GetJob:
+                    OnGetJob(client, tsRequest);
+                    break;
+
+                case MoneroStratumMethods.Submit:
+                    await OnSubmitAsync(client, tsRequest);
+                    break;
+
+                case MoneroStratumMethods.KeepAlive:
+                    // recognize activity
+                    context.LastActivity = clock.Now;
+                    break;
+
+                default:
+                    logger.Debug(() => $"[{LogCat}] [{client.ConnectionId}] Unsupported RPC request: {JsonConvert.SerializeObject(request, serializerSettings)}");
+
+                    client.RespondError(StratumError.Other, $"Unsupported request {request.Method}", request.Id);
+                    break;
+            }
+        }
+
+        public override double HashrateFromShares(double shares, double interval)
+        {
+            var result = shares / interval;
+            return result;
         }
-
-        private long currentJobId;
-
-        private MoneroJobManager manager;
-
-        private void OnLogin(StratumClient client, Timestamped<JsonRpcRequest> tsRequest)
-        {
-            var request = tsRequest.Value;
-            var context = client.ContextAs<MoneroWorkerContext>();
-
-            if (request.Id == null)
-            {
-                client.RespondError(StratumError.MinusOne, "missing request id", request.Id);
-                return;
-            }
-
-            var loginRequest = request.ParamsAs<MoneroLoginRequest>();
-
-            if (string.IsNullOrEmpty(loginRequest?.Login))
-            {
-                client.RespondError(StratumError.MinusOne, "missing login", request.Id);
-                return;
-            }
-
-            // extract worker/miner/paymentid
-            var split = loginRequest.Login.Split('.');
-            context.MinerName = split[0].Trim();
-            context.WorkerName = split.Length > 1 ? split[1].Trim() : null;
-            context.UserAgent = loginRequest.UserAgent?.Trim();
-            var passParts = loginRequest.Password?.Split(PasswordControlVarsSeparator);
-
-            // extract paymentid
-            var index = context.MinerName.IndexOf('#');
-            if (index != -1)
-            {
-                context.PaymentId = context.MinerName.Substring(index + 1).Trim();
-                context.MinerName = context.MinerName.Substring(0, index).Trim();
-            }
-
-            // validate login
-            var result = manager.ValidateAddress(context.MinerName);
-
-            context.IsSubscribed = result;
-            context.IsAuthorized = result;
-
-            if (!context.IsAuthorized)
-            {
-                client.RespondError(StratumError.MinusOne, "invalid login", request.Id);
-                return;
-            }
-
-            // validate payment Id
-            if (!string.IsNullOrEmpty(context.PaymentId) && context.PaymentId.Length != MoneroConstants.PaymentIdHexLength)
-            {
-                client.RespondError(StratumError.MinusOne, "invalid payment id", request.Id);
-                return;
-            }
-
-            // extract control vars from password
-            var staticDiff = GetStaticDiffFromPassparts(passParts);
-            if (staticDiff.HasValue &&
-                (context.VarDiff != null && staticDiff.Value >= context.VarDiff.Config.MinDiff ||
-                    context.VarDiff == null && staticDiff.Value > context.Difficulty))
-            {
-                context.VarDiff = null; // disable vardiff
-                context.SetDifficulty(staticDiff.Value);
-            }
-
-            // respond
-            var loginResponse = new MoneroLoginResponse
-            {
-                Id = client.ConnectionId,
-                Job = CreateWorkerJob(client)
-            };
-
-            client.Respond(loginResponse, request.Id);
-
-            // log association
-            logger.Info(() => $"[{LogCat}] [{client.ConnectionId}] = {loginRequest.Login} = {client.RemoteEndpoint.Address}");
-        }
-
-        private void OnGetJob(StratumClient client, Timestamped<JsonRpcRequest> tsRequest)
-        {
-            var request = tsRequest.Value;
-            var context = client.ContextAs<MoneroWorkerContext>();
-
-            if (request.Id == null)
-            {
-                client.RespondError(StratumError.MinusOne, "missing request id", request.Id);
-                return;
-            }
-
-            var getJobRequest = request.ParamsAs<MoneroGetJobRequest>();
-
-            // validate worker
-            if (client.ConnectionId != getJobRequest?.WorkerId || !context.IsAuthorized)
-            {
-                client.RespondError(StratumError.MinusOne, "unauthorized", request.Id);
-                return;
-            }
-
-            // respond
-            var job = CreateWorkerJob(client);
-            client.Respond(job, request.Id);
-        }
-
-        private MoneroJobParams CreateWorkerJob(StratumClient client)
-        {
-            var context = client.ContextAs<MoneroWorkerContext>();
-            var job = new MoneroWorkerJob(NextJobId(), context.Difficulty);
-
-            manager.PrepareWorkerJob(job, out var blob, out var target);
-
-            // should never happen
-            if (string.IsNullOrEmpty(blob) || string.IsNullOrEmpty(blob))
-                return null;
-
-            var result = new MoneroJobParams
-            {
-                JobId = job.Id,
-                Blob = blob,
-                Target = target
-            };
-
-            // update context
-            lock(context)
-            {
-                context.AddJob(job);
-            }
-
-            return result;
-        }
-
-        private async Task OnSubmitAsync(StratumClient client, Timestamped<JsonRpcRequest> tsRequest)
-        {
-            var request = tsRequest.Value;
-            var context = client.ContextAs<MoneroWorkerContext>();
-
-            try
-            {
-                if (request.Id == null)
-                    throw new StratumException(StratumError.MinusOne, "missing request id");
-
-                // check age of submission (aged submissions are usually caused by high server load)
-                var requestAge = clock.Now - tsRequest.Timestamp.UtcDateTime;
-
-                if (requestAge > maxShareAge)
-                {
-                    logger.Debug(() => $"[{LogCat}] [{client.ConnectionId}] Dropping stale share submission request (not client's fault)");
-                    return;
-                }
-
-                // check request
-                var submitRequest = request.ParamsAs<MoneroSubmitShareRequest>();
-
-                // validate worker
-                if (client.ConnectionId != submitRequest?.WorkerId || !context.IsAuthorized)
-                    throw new StratumException(StratumError.MinusOne, "unauthorized");
-
-                // recognize activity
-                context.LastActivity = clock.Now;
-
-                MoneroWorkerJob job;
-
-                lock(context)
-                {
-                    var jobId = submitRequest?.JobId;
-
-                    if (string.IsNullOrEmpty(jobId) ||
-                        (job = context.ValidJobs.FirstOrDefault(x => x.Id == jobId)) == null)
-                        throw new StratumException(StratumError.MinusOne, "invalid jobid");
-                }
-
-                // dupe check
-                var nonceLower = submitRequest.Nonce.ToLower();
-
-                lock(job)
-                {
-                    if (job.Submissions.Contains(nonceLower))
-                        throw new StratumException(StratumError.MinusOne, "duplicate share");
-
-                    job.Submissions.Add(nonceLower);
-                }
-
-                var poolEndpoint = poolConfig.Ports[client.PoolEndpoint.Port];
-
-                var share = await manager.SubmitShareAsync(client, submitRequest, job, poolEndpoint.Difficulty);
-
-                client.Respond(new MoneroResponseBase(), request.Id);
-<<<<<<< HEAD
-                messageBus.SendMessage(new ClientShare(client, share));
-=======
->>>>>>> 1801e342
-
-                // publish
-                messageBus.SendMessage(new ClientShare(client, share));
-
-                // telemetry
-                PublishTelemetry(TelemetryCategory.Share, clock.Now - tsRequest.Timestamp.UtcDateTime, true);
-
-                logger.Info(() => $"[{LogCat}] [{client.ConnectionId}] Share accepted: D={Math.Round(share.Difficulty, 3)}");
-
-                // update pool stats
-                if (share.IsBlockCandidate)
-                    poolStats.LastPoolBlockTime = clock.Now;
-
-                // update client stats
-                context.Stats.ValidShares++;
-                UpdateVarDiff(client);
-            }
-
-            catch (StratumException ex)
-            {
-                client.RespondError(ex.Code, ex.Message, request.Id, false);
-
-                // telemetry
-                PublishTelemetry(TelemetryCategory.Share, clock.Now - tsRequest.Timestamp.UtcDateTime, false);
-
-                // update client stats
-                context.Stats.InvalidShares++;
-                logger.Info(() => $"[{LogCat}] [{client.ConnectionId}] Share rejected: {ex.Message}");
-
-                // banning
-                ConsiderBan(client, context, poolConfig.Banning);
-            }
-        }
-
-        private string NextJobId()
-        {
-            return Interlocked.Increment(ref currentJobId).ToString(CultureInfo.InvariantCulture);
-        }
-
-        private void OnNewJob()
-        {
-            logger.Info(() => $"[{LogCat}] Broadcasting job");
-
-            ForEachClient(client =>
-            {
-                var context = client.ContextAs<MoneroWorkerContext>();
-
-                if (context.IsSubscribed && context.IsAuthorized)
-                {
-                    // check alive
-                    var lastActivityAgo = clock.Now - context.LastActivity;
-
-                    if (poolConfig.ClientConnectionTimeout > 0 &&
-                        lastActivityAgo.TotalSeconds > poolConfig.ClientConnectionTimeout)
-                    {
-                        logger.Info(() => $"[{LogCat}] [{client.ConnectionId}] Booting zombie-worker (idle-timeout exceeded)");
-                        DisconnectClient(client);
-                        return;
-                    }
-
-                    // send job
-                    var job = CreateWorkerJob(client);
-                    client.Notify(MoneroStratumMethods.JobNotify, job);
-                }
-            });
-        }
-
-        #region Overrides
-
-        protected override async Task SetupJobManager(CancellationToken ct)
-        {
-            manager = ctx.Resolve<MoneroJobManager>();
-            manager.Configure(poolConfig, clusterConfig);
-
-            await manager.StartAsync(ct);
-
-            if (poolConfig.EnableInternalStratum == true)
-	        {
-		        disposables.Add(manager.Blocks.Subscribe(_ => OnNewJob()));
-
-		        // we need work before opening the gates
-		        await manager.Blocks.Take(1).ToTask(ct);
-	        }
-        }
-
-        protected override void InitStats()
-        {
-            base.InitStats();
-
-            blockchainStats = manager.BlockchainStats;
-        }
-
-        protected override WorkerContextBase CreateClientContext()
-        {
-            return new MoneroWorkerContext();
-        }
-
-        protected override async Task OnRequestAsync(StratumClient client,
-            Timestamped<JsonRpcRequest> tsRequest)
-        {
-            var request = tsRequest.Value;
-            var context = client.ContextAs<MoneroWorkerContext>();
-
-            switch (request.Method)
-            {
-                case MoneroStratumMethods.Login:
-                    OnLogin(client, tsRequest);
-                    break;
-
-                case MoneroStratumMethods.GetJob:
-                    OnGetJob(client, tsRequest);
-                    break;
-
-                case MoneroStratumMethods.Submit:
-                    await OnSubmitAsync(client, tsRequest);
-                    break;
-
-                case MoneroStratumMethods.KeepAlive:
-                    // recognize activity
-                    context.LastActivity = clock.Now;
-                    break;
-
-                default:
-                    logger.Debug(() => $"[{LogCat}] [{client.ConnectionId}] Unsupported RPC request: {JsonConvert.SerializeObject(request, serializerSettings)}");
-
-                    client.RespondError(StratumError.Other, $"Unsupported request {request.Method}", request.Id);
-                    break;
-            }
-        }
-
-        public override double HashrateFromShares(double shares, double interval)
-        {
-            var result = shares / interval;
-            return result;
-        }
-
-        protected override void OnVarDiffUpdate(StratumClient client, double newDiff)
-        {
-            base.OnVarDiffUpdate(client, newDiff);
-
-            // apply immediately and notify client
-            var context = client.ContextAs<MoneroWorkerContext>();
-
-            if (context.HasPendingDifficulty)
-            {
-                context.ApplyPendingDifficulty();
-
-                // re-send job
-                var job = CreateWorkerJob(client);
-                client.Notify(MoneroStratumMethods.JobNotify, job);
-            }
-        }
-
-        #endregion // Overrides
-    }
-}
+
+        protected override void OnVarDiffUpdate(StratumClient client, double newDiff)
+        {
+            base.OnVarDiffUpdate(client, newDiff);
+
+            // apply immediately and notify client
+            var context = client.ContextAs<MoneroWorkerContext>();
+
+            if (context.HasPendingDifficulty)
+            {
+                context.ApplyPendingDifficulty();
+
+                // re-send job
+                var job = CreateWorkerJob(client);
+                client.Notify(MoneroStratumMethods.JobNotify, job);
+            }
+        }
+
+        #endregion // Overrides
+    }
+}