<<<<<<< HEAD
﻿/*
Copyright 2017 Coin Foundry (coinfoundry.org)
Authors: Oliver Weichhold (oliver@weichhold.com)

Permission is hereby granted, free of charge, to any person obtaining a copy of this software and
associated documentation files (the "Software"), to deal in the Software without restriction,
including without limitation the rights to use, copy, modify, merge, publish, distribute, sublicense,
and/or sell copies of the Software, and to permit persons to whom the Software is furnished to do so,
subject to the following conditions:

The above copyright notice and this permission notice shall be included in all copies or substantial
portions of the Software.

THE SOFTWARE IS PROVIDED "AS IS", WITHOUT WARRANTY OF ANY KIND, EXPRESS OR IMPLIED, INCLUDING BUT NOT
LIMITED TO THE WARRANTIES OF MERCHANTABILITY, FITNESS FOR A PARTICULAR PURPOSE AND NONINFRINGEMENT.
IN NO EVENT SHALL THE AUTHORS OR COPYRIGHT HOLDERS BE LIABLE FOR ANY CLAIM, DAMAGES OR OTHER LIABILITY,
WHETHER IN AN ACTION OF CONTRACT, TORT OR OTHERWISE, ARISING FROM, OUT OF OR IN CONNECTION WITH THE
SOFTWARE OR THE USE OR OTHER DEALINGS IN THE SOFTWARE.
=======
/*
Copyright 2017 Coin Foundry (coinfoundry.org)
Authors: Oliver Weichhold (oliver@weichhold.com)

Permission is hereby granted, free of charge, to any person obtaining a copy of this software and
associated documentation files (the "Software"), to deal in the Software without restriction,
including without limitation the rights to use, copy, modify, merge, publish, distribute, sublicense,
and/or sell copies of the Software, and to permit persons to whom the Software is furnished to do so,
subject to the following conditions:

The above copyright notice and this permission notice shall be included in all copies or substantial
portions of the Software.

THE SOFTWARE IS PROVIDED "AS IS", WITHOUT WARRANTY OF ANY KIND, EXPRESS OR IMPLIED, INCLUDING BUT NOT
LIMITED TO THE WARRANTIES OF MERCHANTABILITY, FITNESS FOR A PARTICULAR PURPOSE AND NONINFRINGEMENT.
IN NO EVENT SHALL THE AUTHORS OR COPYRIGHT HOLDERS BE LIABLE FOR ANY CLAIM, DAMAGES OR OTHER LIABILITY,
WHETHER IN AN ACTION OF CONTRACT, TORT OR OTHERWISE, ARISING FROM, OUT OF OR IN CONNECTION WITH THE
SOFTWARE OR THE USE OR OTHER DEALINGS IN THE SOFTWARE.
>>>>>>> d692f5cc
*/

using System;
using System.Data;
using System.Linq;
using AutoMapper;
using Dapper;
using MiningCore.Extensions;
using MiningCore.Persistence.Model;
using MiningCore.Persistence.Repositories;
using MiningCore.Util;
using NLog;

namespace MiningCore.Persistence.Postgres.Repositories
{
    public class BlockRepository : IBlockRepository
    {
        public BlockRepository(IMapper mapper)
        {
            this.mapper = mapper;
        }

        private readonly IMapper mapper;
        private static readonly ILogger logger = LogManager.GetCurrentClassLogger();

        public void Insert(IDbConnection con, IDbTransaction tx, Block block)
        {
            logger.LogInvoke();

            var mapped = mapper.Map<Entities.Block>(block);

            var query =
                "INSERT INTO blocks(poolid, blockheight, networkdifficulty, status, type, transactionconfirmationdata, miner, reward, effort, confirmationprogress, source, hash, created) " +
                "VALUES(@poolid, @blockheight, @networkdifficulty, @status, @type, @transactionconfirmationdata, @miner, @reward, @effort, @confirmationprogress, @source, @hash, @created)";

            con.Execute(query, mapped, tx);
        }

        public void DeleteBlock(IDbConnection con, IDbTransaction tx, Block block)
        {
            logger.LogInvoke();

            var query = "DELETE FROM blocks WHERE id = @id";
            con.Execute(query, block, tx);
        }

        public void UpdateBlock(IDbConnection con, IDbTransaction tx, Block block)
        {
            logger.LogInvoke();

            var mapped = mapper.Map<Entities.Block>(block);

            var query = "UPDATE blocks SET blockheight = @blockheight, status = @status, type = @type, reward = @reward, effort = @effort, confirmationprogress = @confirmationprogress WHERE id = @id";
            con.Execute(query, mapped, tx);
        }

        public Block[] PageBlocks(IDbConnection con, string poolId, BlockStatus[] status, int page, int pageSize)
        {
<<<<<<< HEAD
            logger.LogInvoke(new[] {poolId});

            var query = "SELECT * FROM blocks WHERE poolid = @poolid AND status = ANY(@status) " +
                        "ORDER BY created DESC OFFSET @offset FETCH NEXT (@pageSize) ROWS ONLY";
=======
            logger.LogInvoke(new[] { poolId });

            var query = "SELECT * FROM blocks WHERE poolid = @poolid AND status = ANY(@status) " +
                "ORDER BY created DESC OFFSET @offset FETCH NEXT (@pageSize) ROWS ONLY";
>>>>>>> d692f5cc

            return con.Query<Entities.Block>(query, new
                {
                    poolId,
                    status = status.Select(x => x.ToString().ToLower()).ToArray(),
                    offset = page * pageSize,
                    pageSize
                })
                .Select(mapper.Map<Block>)
                .ToArray();
        }

        public Block[] GetPendingBlocksForPool(IDbConnection con, string poolId)
        {
<<<<<<< HEAD
            logger.LogInvoke(new[] {poolId});

            var query = "SELECT * FROM blocks WHERE poolid = @poolid AND status = @status";

            return con.Query<Entities.Block>(query, new {status = BlockStatus.Pending.ToString().ToLower(), poolid = poolId})
=======
            logger.LogInvoke(new[] { poolId });

            var query = "SELECT * FROM blocks WHERE poolid = @poolid AND status = @status";

            return con.Query<Entities.Block>(query, new { status = BlockStatus.Pending.ToString().ToLower(), poolid = poolId })
>>>>>>> d692f5cc
                .Select(mapper.Map<Block>)
                .ToArray();
        }

        public Block GetBlockBefore(IDbConnection con, string poolId, BlockStatus[] status, DateTime before)
        {
<<<<<<< HEAD
            logger.LogInvoke(new[] {poolId});

            var query = "SELECT * FROM blocks WHERE poolid = @poolid AND status = ANY(@status) AND created < @before " +
                        "ORDER BY created DESC FETCH NEXT (1) ROWS ONLY";
=======
            logger.LogInvoke(new[] { poolId });

            var query = "SELECT * FROM blocks WHERE poolid = @poolid AND status = ANY(@status) AND created < @before " +
                "ORDER BY created DESC FETCH NEXT (1) ROWS ONLY";
>>>>>>> d692f5cc

            return con.Query<Entities.Block>(query, new
                {
                    poolId,
                    before,
                    status = status.Select(x => x.ToString().ToLower()).ToArray()
                })
                .Select(mapper.Map<Block>)
                .FirstOrDefault();
        }
    }
<<<<<<< HEAD
}
=======
}
>>>>>>> d692f5cc
<|MERGE_RESOLUTION|>--- conflicted
+++ resolved
@@ -1,23 +1,3 @@
-<<<<<<< HEAD
-﻿/*
-Copyright 2017 Coin Foundry (coinfoundry.org)
-Authors: Oliver Weichhold (oliver@weichhold.com)
-
-Permission is hereby granted, free of charge, to any person obtaining a copy of this software and
-associated documentation files (the "Software"), to deal in the Software without restriction,
-including without limitation the rights to use, copy, modify, merge, publish, distribute, sublicense,
-and/or sell copies of the Software, and to permit persons to whom the Software is furnished to do so,
-subject to the following conditions:
-
-The above copyright notice and this permission notice shall be included in all copies or substantial
-portions of the Software.
-
-THE SOFTWARE IS PROVIDED "AS IS", WITHOUT WARRANTY OF ANY KIND, EXPRESS OR IMPLIED, INCLUDING BUT NOT
-LIMITED TO THE WARRANTIES OF MERCHANTABILITY, FITNESS FOR A PARTICULAR PURPOSE AND NONINFRINGEMENT.
-IN NO EVENT SHALL THE AUTHORS OR COPYRIGHT HOLDERS BE LIABLE FOR ANY CLAIM, DAMAGES OR OTHER LIABILITY,
-WHETHER IN AN ACTION OF CONTRACT, TORT OR OTHERWISE, ARISING FROM, OUT OF OR IN CONNECTION WITH THE
-SOFTWARE OR THE USE OR OTHER DEALINGS IN THE SOFTWARE.
-=======
 /*
 Copyright 2017 Coin Foundry (coinfoundry.org)
 Authors: Oliver Weichhold (oliver@weichhold.com)
@@ -36,7 +16,6 @@
 IN NO EVENT SHALL THE AUTHORS OR COPYRIGHT HOLDERS BE LIABLE FOR ANY CLAIM, DAMAGES OR OTHER LIABILITY,
 WHETHER IN AN ACTION OF CONTRACT, TORT OR OTHERWISE, ARISING FROM, OUT OF OR IN CONNECTION WITH THE
 SOFTWARE OR THE USE OR OTHER DEALINGS IN THE SOFTWARE.
->>>>>>> d692f5cc
 */
 
 using System;
@@ -95,17 +74,10 @@
 
         public Block[] PageBlocks(IDbConnection con, string poolId, BlockStatus[] status, int page, int pageSize)
         {
-<<<<<<< HEAD
-            logger.LogInvoke(new[] {poolId});
-
-            var query = "SELECT * FROM blocks WHERE poolid = @poolid AND status = ANY(@status) " +
-                        "ORDER BY created DESC OFFSET @offset FETCH NEXT (@pageSize) ROWS ONLY";
-=======
             logger.LogInvoke(new[] { poolId });
 
             var query = "SELECT * FROM blocks WHERE poolid = @poolid AND status = ANY(@status) " +
                 "ORDER BY created DESC OFFSET @offset FETCH NEXT (@pageSize) ROWS ONLY";
->>>>>>> d692f5cc
 
             return con.Query<Entities.Block>(query, new
                 {
@@ -120,36 +92,21 @@
 
         public Block[] GetPendingBlocksForPool(IDbConnection con, string poolId)
         {
-<<<<<<< HEAD
-            logger.LogInvoke(new[] {poolId});
-
-            var query = "SELECT * FROM blocks WHERE poolid = @poolid AND status = @status";
-
-            return con.Query<Entities.Block>(query, new {status = BlockStatus.Pending.ToString().ToLower(), poolid = poolId})
-=======
             logger.LogInvoke(new[] { poolId });
 
             var query = "SELECT * FROM blocks WHERE poolid = @poolid AND status = @status";
 
             return con.Query<Entities.Block>(query, new { status = BlockStatus.Pending.ToString().ToLower(), poolid = poolId })
->>>>>>> d692f5cc
                 .Select(mapper.Map<Block>)
                 .ToArray();
         }
 
         public Block GetBlockBefore(IDbConnection con, string poolId, BlockStatus[] status, DateTime before)
         {
-<<<<<<< HEAD
-            logger.LogInvoke(new[] {poolId});
-
-            var query = "SELECT * FROM blocks WHERE poolid = @poolid AND status = ANY(@status) AND created < @before " +
-                        "ORDER BY created DESC FETCH NEXT (1) ROWS ONLY";
-=======
             logger.LogInvoke(new[] { poolId });
 
             var query = "SELECT * FROM blocks WHERE poolid = @poolid AND status = ANY(@status) AND created < @before " +
                 "ORDER BY created DESC FETCH NEXT (1) ROWS ONLY";
->>>>>>> d692f5cc
 
             return con.Query<Entities.Block>(query, new
                 {
@@ -161,8 +118,4 @@
                 .FirstOrDefault();
         }
     }
-<<<<<<< HEAD
-}
-=======
-}
->>>>>>> d692f5cc
+}