using System.Collections.Concurrent;
using System.Globalization;
using System.Text;
using Miningcore.Blockchain.Bitcoin.Configuration;
using Miningcore.Blockchain.Bitcoin.DaemonResponses;
using Miningcore.Configuration;
using Miningcore.Crypto;
using Miningcore.Extensions;
using Miningcore.Stratum;
using Miningcore.Time;
using Miningcore.Util;
using NBitcoin;
using NBitcoin.DataEncoders;
using Newtonsoft.Json.Linq;
using Contract = Miningcore.Contracts.Contract;
using Transaction = NBitcoin.Transaction;

namespace Miningcore.Blockchain.Bitcoin;

public class BitcoinJob
{
    protected IHashAlgorithm blockHasher;
    protected IMasterClock clock;
    protected IHashAlgorithm coinbaseHasher;
    protected double shareMultiplier;
    protected int extraNoncePlaceHolderLength;
    protected IHashAlgorithm headerHasher;
    protected bool isPoS;
    protected string txComment;
    protected PayeeBlockTemplateExtra payeeParameters;

    protected Network network;
    protected IDestination poolAddressDestination;
    protected BitcoinTemplate coin;
    private BitcoinTemplate.BitcoinNetworkParams networkParams;
    protected readonly ConcurrentDictionary<string, bool> submissions = new(StringComparer.OrdinalIgnoreCase);
    protected uint256 blockTargetValue;
    protected byte[] coinbaseFinal;
    protected string coinbaseFinalHex;
    protected byte[] coinbaseInitial;
    protected string coinbaseInitialHex;
    protected string[] merkleBranchesHex;
    protected MerkleTree mt;

    ///////////////////////////////////////////
    // GetJobParams related properties

    protected object[] jobParams;
    protected string previousBlockHashReversedHex;
    protected Money rewardToPool;
    protected Transaction txOut;

    // serialization constants
    protected byte[] scriptSigFinalBytes;

    protected static byte[] sha256Empty = new byte[32];
    protected uint txVersion = 1u; // transaction version (currently 1) - see https://en.bitcoin.it/wiki/Transaction

    protected static uint txInputCount = 1u;
    protected static uint txInPrevOutIndex = (uint) (Math.Pow(2, 32) - 1);
    protected static uint txInSequence;
    protected static uint txLockTime;

    protected virtual void BuildMerkleBranches()
    {
        var transactionHashes = BlockTemplate.Transactions
            .Select(tx => (tx.TxId ?? tx.Hash)
                .HexToByteArray()
                .ReverseInPlace())
            .ToArray();

        mt = new MerkleTree(transactionHashes);

        merkleBranchesHex = mt.Steps
            .Select(x => x.ToHexString())
            .ToArray();
    }

    protected virtual void BuildCoinbase()
    {
        // generate script parts
        var sigScriptInitial = GenerateScriptSigInitial();
        var sigScriptInitialBytes = sigScriptInitial.ToBytes();

        var sigScriptLength = (uint) (
            sigScriptInitial.Length +
            extraNoncePlaceHolderLength +
            scriptSigFinalBytes.Length);

        // output transaction
        txOut = CreateOutputTransaction();

        // build coinbase initial
        using(var stream = new MemoryStream())
        {
            var bs = new BitcoinStream(stream, true);

            // version
            bs.ReadWrite(ref txVersion);

            // timestamp for POS coins
            if(isPoS)
            {
                var timestamp = BlockTemplate.CurTime;
                bs.ReadWrite(ref timestamp);
            }

            // serialize (simulated) input transaction
            bs.ReadWriteAsVarInt(ref txInputCount);
            bs.ReadWrite(ref sha256Empty);
            bs.ReadWrite(ref txInPrevOutIndex);

            // signature script initial part
            bs.ReadWriteAsVarInt(ref sigScriptLength);
            bs.ReadWrite(ref sigScriptInitialBytes);

            // done
            coinbaseInitial = stream.ToArray();
            coinbaseInitialHex = coinbaseInitial.ToHexString();
        }

        // build coinbase final
        using(var stream = new MemoryStream())
        {
            var bs = new BitcoinStream(stream, true);

            // signature script final part
            bs.ReadWrite(ref scriptSigFinalBytes);

            // tx in sequence
            bs.ReadWrite(ref txInSequence);

            // serialize output transaction
            var txOutBytes = SerializeOutputTransaction(txOut);
            bs.ReadWrite(ref txOutBytes);

            // misc
            bs.ReadWrite(ref txLockTime);

            // Extension point
            AppendCoinbaseFinal(bs);

            // done
            coinbaseFinal = stream.ToArray();
            coinbaseFinalHex = coinbaseFinal.ToHexString();
        }
    }

    protected virtual void AppendCoinbaseFinal(BitcoinStream bs)
    {
        if(!string.IsNullOrEmpty(txComment))
        {
            var data = Encoding.ASCII.GetBytes(txComment);
            bs.ReadWriteAsVarString(ref data);
        }

        if(coin.HasMasterNodes && !string.IsNullOrEmpty(masterNodeParameters.CoinbasePayload))
        {
            var data = masterNodeParameters.CoinbasePayload.HexToByteArray();
            bs.ReadWriteAsVarString(ref data);
        }
    }

    protected virtual byte[] SerializeOutputTransaction(Transaction tx)
    {
        var withDefaultWitnessCommitment = !string.IsNullOrEmpty(BlockTemplate.DefaultWitnessCommitment);

        var outputCount = (uint) tx.Outputs.Count;
        if(withDefaultWitnessCommitment)
            outputCount++;

        using(var stream = new MemoryStream())
        {
            var bs = new BitcoinStream(stream, true);

            // write output count
            bs.ReadWriteAsVarInt(ref outputCount);

            long amount;
            byte[] raw;
            uint rawLength;

            // serialize witness (segwit)
            if(withDefaultWitnessCommitment)
            {
                amount = 0;
                raw = BlockTemplate.DefaultWitnessCommitment.HexToByteArray();
                rawLength = (uint) raw.Length;

                bs.ReadWrite(ref amount);
                bs.ReadWriteAsVarInt(ref rawLength);
                bs.ReadWrite(ref raw);
            }

            // serialize outputs
            foreach(var output in tx.Outputs)
            {
                amount = output.Value.Satoshi;
                var outScript = output.ScriptPubKey;
                raw = outScript.ToBytes(true);
                rawLength = (uint) raw.Length;

                bs.ReadWrite(ref amount);
                bs.ReadWriteAsVarInt(ref rawLength);
                bs.ReadWrite(ref raw);
            }

            return stream.ToArray();
        }
    }

    protected virtual Script GenerateScriptSigInitial()
    {
        var now = ((DateTimeOffset) clock.Now).ToUnixTimeSeconds();

        // script ops
        var ops = new List<Op>();

        // push block height
        ops.Add(Op.GetPushOp(BlockTemplate.Height));

        // optionally push aux-flags
        if(!coin.CoinbaseIgnoreAuxFlags && !string.IsNullOrEmpty(BlockTemplate.CoinbaseAux?.Flags))
            ops.Add(Op.GetPushOp(BlockTemplate.CoinbaseAux.Flags.HexToByteArray()));

        // push timestamp
        ops.Add(Op.GetPushOp(now));

        // push placeholder
        ops.Add(Op.GetPushOp(0));

        return new Script(ops);
    }

    protected virtual Transaction CreateOutputTransaction()
    {
        rewardToPool = new Money(BlockTemplate.CoinbaseValue, MoneyUnit.Satoshi);
        var tx = Transaction.Create(network);

        if(coin.HasPayee)
            rewardToPool = CreatePayeeOutput(tx, rewardToPool);

        if(coin.HasMasterNodes)
            rewardToPool = CreateMasternodeOutputs(tx, rewardToPool);

        if (coin.HasFounderFee)
            rewardToPool = CreateFounderOutputs(tx, rewardToPool);

        if (coin.HasMinerFund)
            rewardToPool = CreateMinerFundOutputs(tx, rewardToPool);

        // Remaining amount goes to pool
        tx.Outputs.Add(rewardToPool, poolAddressDestination);

        return tx;
    }

    protected virtual Money CreatePayeeOutput(Transaction tx, Money reward)
    {
        if(payeeParameters?.PayeeAmount != null && payeeParameters.PayeeAmount.Value > 0)
        {
            var payeeReward = new Money(payeeParameters.PayeeAmount.Value, MoneyUnit.Satoshi);
            reward -= payeeReward;

            tx.Outputs.Add(payeeReward, BitcoinUtils.AddressToDestination(payeeParameters.Payee, network));
        }

        return reward;
    }

    protected bool RegisterSubmit(string extraNonce1, string extraNonce2, string nTime, string nonce)
    {
        var key = new StringBuilder()
            .Append(extraNonce1)
            .Append(extraNonce2) // lowercase as we don't want to accept case-sensitive values as valid.
            .Append(nTime)
            .Append(nonce) // lowercase as we don't want to accept case-sensitive values as valid.
            .ToString();

        return submissions.TryAdd(key, true);
    }

    protected byte[] SerializeHeader(Span<byte> coinbaseHash, uint nTime, uint nonce, uint? versionMask, uint? versionBits)
    {
        // build merkle-root
        var merkleRoot = mt.WithFirst(coinbaseHash.ToArray());

        // Build version
        var version = BlockTemplate.Version;

        // Overt-ASIC boost
        if(versionMask.HasValue && versionBits.HasValue)
            version = (version & ~versionMask.Value) | (versionBits.Value & versionMask.Value);

#pragma warning disable 618
        var blockHeader = new BlockHeader
#pragma warning restore 618
        {
            Version = unchecked((int) version),
            Bits = new Target(Encoders.Hex.DecodeData(BlockTemplate.Bits)),
            HashPrevBlock = uint256.Parse(BlockTemplate.PreviousBlockhash),
            HashMerkleRoot = new uint256(merkleRoot),
            BlockTime = DateTimeOffset.FromUnixTimeSeconds(nTime),
            Nonce = nonce
        };

        return blockHeader.ToBytes();
    }

    protected virtual (Share Share, string BlockHex) ProcessShareInternal(
        StratumConnection worker, string extraNonce2, uint nTime, uint nonce, uint? versionBits)
    {
        var context = worker.ContextAs<BitcoinWorkerContext>();
        var extraNonce1 = context.ExtraNonce1;

        // build coinbase
        var coinbase = SerializeCoinbase(extraNonce1, extraNonce2);
        Span<byte> coinbaseHash = stackalloc byte[32];
        coinbaseHasher.Digest(coinbase, coinbaseHash);

        // hash block-header
        var headerBytes = SerializeHeader(coinbaseHash, nTime, nonce, context.VersionRollingMask, versionBits);
        Span<byte> headerHash = stackalloc byte[32];
        headerHasher.Digest(headerBytes, headerHash, (ulong) nTime, BlockTemplate, coin, networkParams);
        var headerValue = new uint256(headerHash);

        // calc share-diff
        var shareDiff = (double) new BigRational(BitcoinConstants.Diff1, headerHash.ToBigInteger()) * shareMultiplier;
        var stratumDifficulty = context.Difficulty;
        var ratio = shareDiff / stratumDifficulty;

        // check if the share meets the much harder block difficulty (block candidate)
        var isBlockCandidate = headerValue <= blockTargetValue;

        // test if share meets at least workers current difficulty
        if(!isBlockCandidate && ratio < 0.99)
        {
            // check if share matched the previous difficulty from before a vardiff retarget
            if(context.VarDiff?.LastUpdate != null && context.PreviousDifficulty.HasValue)
            {
                ratio = shareDiff / context.PreviousDifficulty.Value;

                if(ratio < 0.99)
                    throw new StratumException(StratumError.LowDifficultyShare, $"low difficulty share ({shareDiff})");

                // use previous difficulty
                stratumDifficulty = context.PreviousDifficulty.Value;
            }

            else
                throw new StratumException(StratumError.LowDifficultyShare, $"low difficulty share ({shareDiff})");
        }

        var result = new Share
        {
            BlockHeight = BlockTemplate.Height,
            NetworkDifficulty = Difficulty,
            Difficulty = stratumDifficulty / shareMultiplier,
        };

        if(isBlockCandidate)
        {
            result.IsBlockCandidate = true;

            Span<byte> blockHash = stackalloc byte[32];
            blockHasher.Digest(headerBytes, blockHash, nTime);
            result.BlockHash = blockHash.ToHexString();

            var blockBytes = SerializeBlock(headerBytes, coinbase);
            var blockHex = blockBytes.ToHexString();

            return (result, blockHex);
        }

        return (result, null);
    }

    protected virtual byte[] SerializeCoinbase(string extraNonce1, string extraNonce2)
    {
        var extraNonce1Bytes = extraNonce1.HexToByteArray();
        var extraNonce2Bytes = extraNonce2.HexToByteArray();

        using(var stream = new MemoryStream())
        {
            stream.Write(coinbaseInitial);
            stream.Write(extraNonce1Bytes);
            stream.Write(extraNonce2Bytes);
            stream.Write(coinbaseFinal);

            return stream.ToArray();
        }
    }

    protected virtual byte[] SerializeBlock(byte[] header, byte[] coinbase)
    {
        var rawTransactionBuffer = BuildRawTransactionBuffer();
        var transactionCount = (uint) BlockTemplate.Transactions.Length + 1; // +1 for prepended coinbase tx

        using(var stream = new MemoryStream())
        {
            var bs = new BitcoinStream(stream, true);

            bs.ReadWrite(ref header);
            bs.ReadWriteAsVarInt(ref transactionCount);

            bs.ReadWrite(ref coinbase);
            bs.ReadWrite(ref rawTransactionBuffer);

            // POS coins require a zero byte appended to block which the daemon replaces with the signature
            if(isPoS)
                bs.ReadWrite((byte) 0);

            return stream.ToArray();
        }
    }

    protected virtual byte[] BuildRawTransactionBuffer()
    {
        using(var stream = new MemoryStream())
        {
            foreach(var tx in BlockTemplate.Transactions)
            {
                var txRaw = tx.Data.HexToByteArray();
                stream.Write(txRaw);
            }

            return stream.ToArray();
        }
    }

    #region Masternodes

    protected MasterNodeBlockTemplateExtra masterNodeParameters;

    protected virtual Money CreateMasternodeOutputs(Transaction tx, Money reward)
    {
        if(masterNodeParameters.Masternode != null)
        {
            Masternode[] masternodes;

            // Dash v13 Multi-Master-Nodes
            if(masterNodeParameters.Masternode.Type == JTokenType.Array)
                masternodes = masterNodeParameters.Masternode.ToObject<Masternode[]>();
            else
                masternodes = new[] { masterNodeParameters.Masternode.ToObject<Masternode>() };

            if(masternodes != null)
            {
                foreach(var masterNode in masternodes)
                {
                    if(!string.IsNullOrEmpty(masterNode.Payee))
                    {
                        var payeeDestination = BitcoinUtils.AddressToDestination(masterNode.Payee, network);
                        var payeeReward = masterNode.Amount;

                        tx.Outputs.Add(payeeReward, payeeDestination);
                        reward -= payeeReward;
                    }
                }
            }
        }

        if(masterNodeParameters.SuperBlocks is { Length: > 0 })
        {
            foreach(var superBlock in masterNodeParameters.SuperBlocks)
            {
                var payeeAddress = BitcoinUtils.AddressToDestination(superBlock.Payee, network);
                var payeeReward = superBlock.Amount;

                tx.Outputs.Add(payeeReward, payeeAddress);
                reward -= payeeReward;
            }
        }

        if(!coin.HasPayee && !string.IsNullOrEmpty(masterNodeParameters.Payee))
        {
            var payeeAddress = BitcoinUtils.AddressToDestination(masterNodeParameters.Payee, network);
            var payeeReward = masterNodeParameters.PayeeAmount;

            tx.Outputs.Add(payeeReward, payeeAddress);
            reward -= payeeReward;
        }

        return reward;
    }

    #endregion // Masternodes

    #region Founder

    protected FounderBlockTemplateExtra founderParameters;

    protected virtual Money CreateFounderOutputs(Transaction tx, Money reward)
    {
        if (founderParameters.Founder != null)
        {
            Founder[] founders;
            if (founderParameters.Founder.Type == JTokenType.Array)
                founders = founderParameters.Founder.ToObject<Founder[]>();
            else
                founders = new[] { founderParameters.Founder.ToObject<Founder>() };

            if(founders != null)
            {
                foreach(var Founder in founders)
                {
                    if(!string.IsNullOrEmpty(Founder.Payee))
                    {
                        var payeeAddress = BitcoinUtils.AddressToDestination(Founder.Payee, network);
                        var payeeReward = Founder.Amount;

                        tx.Outputs.Add(payeeReward, payeeAddress);
                        reward -= payeeReward;
                    }
                }
            }
        }

        return reward;
    }

    #endregion // Founder

    #region Minerfund

    protected MinerFundTemplateExtra minerFundParameters;

    protected virtual Money CreateMinerFundOutputs(Transaction tx, Money reward)
    {
<<<<<<< HEAD
        if (!string.IsNullOrEmpty(minerFundParameters.Addresses?.First()))
        {
            var payeeAddress = BitcoinUtils.AddressToDestination(minerFundParameters.Addresses[0], network);
            var payeeReward = minerFundParameters.MinimumValue;

            tx.Outputs.Add(payeeReward, payeeAddress);
            reward -= payeeReward;
        }

=======
        var payeeReward = minerFundParameters.MinimumValue;

        if (!string.IsNullOrEmpty(minerFundParameters.Addresses?.FirstOrDefault()))
        {
            var payeeAddress = BitcoinUtils.AddressToDestination(minerFundParameters.Addresses[0], network);
            tx.Outputs.Add(payeeReward, payeeAddress);
        }

        reward -= payeeReward;

>>>>>>> be45cadd
        return reward;
    }

    #endregion // Founder

    #region API-Surface

    public BlockTemplate BlockTemplate { get; protected set; }
    public double Difficulty { get; protected set; }

    public string JobId { get; protected set; }

    public void Init(BlockTemplate blockTemplate, string jobId,
        PoolConfig pc, BitcoinPoolConfigExtra extraPoolConfig,
        ClusterConfig cc, IMasterClock clock,
        IDestination poolAddressDestination, Network network,
        bool isPoS, double shareMultiplier, IHashAlgorithm coinbaseHasher,
        IHashAlgorithm headerHasher, IHashAlgorithm blockHasher)
    {
        Contract.RequiresNonNull(blockTemplate);
        Contract.RequiresNonNull(pc);
        Contract.RequiresNonNull(cc);
        Contract.RequiresNonNull(clock);
        Contract.RequiresNonNull(poolAddressDestination);
        Contract.RequiresNonNull(coinbaseHasher);
        Contract.RequiresNonNull(headerHasher);
        Contract.RequiresNonNull(blockHasher);
        Contract.Requires<ArgumentException>(!string.IsNullOrEmpty(jobId));

        coin = pc.Template.As<BitcoinTemplate>();
        networkParams = coin.GetNetwork(network.ChainName);
        txVersion = coin.CoinbaseTxVersion;
        this.network = network;
        this.clock = clock;
        this.poolAddressDestination = poolAddressDestination;
        BlockTemplate = blockTemplate;
        JobId = jobId;

        var coinbaseString = !string.IsNullOrEmpty(cc.PaymentProcessing?.CoinbaseString) ?
            cc.PaymentProcessing?.CoinbaseString.Trim() : "Miningcore";

        scriptSigFinalBytes = new Script(Op.GetPushOp(Encoding.UTF8.GetBytes(coinbaseString))).ToBytes();

        Difficulty = new Target(System.Numerics.BigInteger.Parse(BlockTemplate.Target, NumberStyles.HexNumber)).Difficulty;

        extraNoncePlaceHolderLength = BitcoinConstants.ExtranoncePlaceHolderLength;
        this.isPoS = isPoS;
        this.shareMultiplier = shareMultiplier;

        txComment = !string.IsNullOrEmpty(extraPoolConfig?.CoinbaseTxComment) ?
            extraPoolConfig.CoinbaseTxComment : coin.CoinbaseTxComment;

        if(coin.HasMasterNodes)
        {
            masterNodeParameters = BlockTemplate.Extra.SafeExtensionDataAs<MasterNodeBlockTemplateExtra>();

            if(coin.Symbol == "RTM")
            {
                if(masterNodeParameters.Extra?.ContainsKey("smartnode") == true)
                {
                    masterNodeParameters.Masternode = JToken.FromObject(masterNodeParameters.Extra["smartnode"]);
                }
            }

            if(!string.IsNullOrEmpty(masterNodeParameters.CoinbasePayload))
            {
                txVersion = 3;
                const uint txType = 5;
                txVersion += txType << 16;
            }
        }

        if(coin.HasPayee)
            payeeParameters = BlockTemplate.Extra.SafeExtensionDataAs<PayeeBlockTemplateExtra>();

        if (coin.HasFounderFee)
            founderParameters = BlockTemplate.Extra.SafeExtensionDataAs<FounderBlockTemplateExtra>();

        if (coin.HasMinerFund)
            minerFundParameters = BlockTemplate.Extra.SafeExtensionDataAs<MinerFundTemplateExtra>("coinbasetxn", "minerfund");

        this.coinbaseHasher = coinbaseHasher;
        this.headerHasher = headerHasher;
        this.blockHasher = blockHasher;

        if(!string.IsNullOrEmpty(BlockTemplate.Target))
            blockTargetValue = new uint256(BlockTemplate.Target);
        else
        {
            var tmp = new Target(BlockTemplate.Bits.HexToByteArray());
            blockTargetValue = tmp.ToUInt256();
        }

        previousBlockHashReversedHex = BlockTemplate.PreviousBlockhash
            .HexToByteArray()
            .ReverseByteOrder()
            .ToHexString();

        BuildMerkleBranches();
        BuildCoinbase();

        jobParams = new object[]
        {
            JobId,
            previousBlockHashReversedHex,
            coinbaseInitialHex,
            coinbaseFinalHex,
            merkleBranchesHex,
            BlockTemplate.Version.ToStringHex8(),
            BlockTemplate.Bits,
            BlockTemplate.CurTime.ToStringHex8(),
            false
        };
    }

    public object GetJobParams(bool isNew)
    {
        jobParams[^1] = isNew;
        return jobParams;
    }

    public virtual (Share Share, string BlockHex) ProcessShare(StratumConnection worker,
        string extraNonce2, string nTime, string nonce, string versionBits = null)
    {
        Contract.RequiresNonNull(worker);
        Contract.Requires<ArgumentException>(!string.IsNullOrEmpty(extraNonce2));
        Contract.Requires<ArgumentException>(!string.IsNullOrEmpty(nTime));
        Contract.Requires<ArgumentException>(!string.IsNullOrEmpty(nonce));

        var context = worker.ContextAs<BitcoinWorkerContext>();

        // validate nTime
        if(nTime.Length != 8)
            throw new StratumException(StratumError.Other, "incorrect size of ntime");

        var nTimeInt = uint.Parse(nTime, NumberStyles.HexNumber);
        if(nTimeInt < BlockTemplate.CurTime || nTimeInt > ((DateTimeOffset) clock.Now).ToUnixTimeSeconds() + 7200)
            throw new StratumException(StratumError.Other, "ntime out of range");

        // validate nonce
        if(nonce.Length != 8)
            throw new StratumException(StratumError.Other, "incorrect size of nonce");

        var nonceInt = uint.Parse(nonce, NumberStyles.HexNumber);

        // validate version-bits (overt ASIC boost)
        uint versionBitsInt = 0;

        if(context.VersionRollingMask.HasValue && versionBits != null)
        {
            versionBitsInt = uint.Parse(versionBits, NumberStyles.HexNumber);

            // enforce that only bits covered by current mask are changed by miner
            if((versionBitsInt & ~context.VersionRollingMask.Value) != 0)
                throw new StratumException(StratumError.Other, "rolling-version mask violation");
        }

        // dupe check
        if(!RegisterSubmit(context.ExtraNonce1, extraNonce2, nTime, nonce))
            throw new StratumException(StratumError.DuplicateShare, "duplicate share");

        return ProcessShareInternal(worker, extraNonce2, nTimeInt, nonceInt, versionBitsInt);
    }

    #endregion // API-Surface
}<|MERGE_RESOLUTION|>--- conflicted
+++ resolved
@@ -527,17 +527,6 @@
 
     protected virtual Money CreateMinerFundOutputs(Transaction tx, Money reward)
     {
-<<<<<<< HEAD
-        if (!string.IsNullOrEmpty(minerFundParameters.Addresses?.First()))
-        {
-            var payeeAddress = BitcoinUtils.AddressToDestination(minerFundParameters.Addresses[0], network);
-            var payeeReward = minerFundParameters.MinimumValue;
-
-            tx.Outputs.Add(payeeReward, payeeAddress);
-            reward -= payeeReward;
-        }
-
-=======
         var payeeReward = minerFundParameters.MinimumValue;
 
         if (!string.IsNullOrEmpty(minerFundParameters.Addresses?.FirstOrDefault()))
@@ -548,7 +537,6 @@
 
         reward -= payeeReward;
 
->>>>>>> be45cadd
         return reward;
     }
 
